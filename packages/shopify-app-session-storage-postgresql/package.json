--- conflicted
+++ resolved
@@ -32,15 +32,9 @@
     "session storage"
   ],
   "dependencies": {
-<<<<<<< HEAD
-    "@shopify/shopify-api": "^6.2.0",
-    "@shopify/shopify-app-session-storage": "^1.1.1",
-    "pg": "^8.10.0",
-=======
     "@shopify/shopify-api": "^7.0.0",
     "@shopify/shopify-app-session-storage": "^1.1.2",
-    "pg": "^8.9.0",
->>>>>>> 560b9046
+    "pg": "^8.10.0",
     "pg-connection-string": "^2.5.0",
     "tslib": "^2.4.0"
   },
