import * as fs from 'fs/promises';

import {Session} from '@shopify/shopify-api';
import {batteryOfTests} from '@shopify/shopify-app-session-storage-test-utils';
import sqlite3 from 'sqlite3';

import {SQLiteSessionStorage} from '../sqlite';

describe('SQLiteSessionStorage', () => {
  const sqliteDbFile = './sqlite.testDb';
  let storage: SQLiteSessionStorage;

  beforeAll(async () => {
    await fs.rm(sqliteDbFile, {force: true});
  });

  afterAll(async () => {
    await fs.rm(sqliteDbFile, {force: true});
  });

  describe('with string constructor', () => {
    beforeEach(async () => {
      storage = new SQLiteSessionStorage(sqliteDbFile);
    });

    batteryOfTests(async () => storage);
  });

<<<<<<< HEAD
  batteryOfTests(async () => storage);

  it(`one-time initialisation like migrations and table creations are run only once`, async () => {
    const storageClone1 = new SQLiteSessionStorage(sqliteDbFile);
    const storageClone2 = new SQLiteSessionStorage(sqliteDbFile);
=======
  describe('with database constructor', () => {
    beforeEach(async () => {
      storage = new SQLiteSessionStorage(new sqlite3.Database(sqliteDbFile));
    });

    batteryOfTests(async () => storage);
>>>>>>> 1916c872
  });
});<|MERGE_RESOLUTION|>--- conflicted
+++ resolved
@@ -18,6 +18,11 @@
     await fs.rm(sqliteDbFile, {force: true});
   });
 
+  it(`one-time initialisation like migrations and table creations are run only once`, async () => {
+    const storageClone1 = new SQLiteSessionStorage(sqliteDbFile);
+    const storageClone2 = new SQLiteSessionStorage(sqliteDbFile);
+  });
+
   describe('with string constructor', () => {
     beforeEach(async () => {
       storage = new SQLiteSessionStorage(sqliteDbFile);
@@ -26,19 +31,11 @@
     batteryOfTests(async () => storage);
   });
 
-<<<<<<< HEAD
-  batteryOfTests(async () => storage);
-
-  it(`one-time initialisation like migrations and table creations are run only once`, async () => {
-    const storageClone1 = new SQLiteSessionStorage(sqliteDbFile);
-    const storageClone2 = new SQLiteSessionStorage(sqliteDbFile);
-=======
   describe('with database constructor', () => {
     beforeEach(async () => {
       storage = new SQLiteSessionStorage(new sqlite3.Database(sqliteDbFile));
     });
 
     batteryOfTests(async () => storage);
->>>>>>> 1916c872
   });
 });